import { runPredict } from "./TTSmodel/predict.js";

document.getElementById("sidebar-title").textContent = chrome.runtime.getManifest().name;
document.addEventListener('DOMContentLoaded', function() {
    const buttons = document.querySelectorAll('.accessibility-button');
<<<<<<< HEAD
    const [ttsButton, sttButton, imageCaptionButton, signLanguageButton] = buttons;

    if (ttsButton) {
        ttsButton.addEventListener('click', function() {
            const text = "Welcome to our online bookstore! Explore a wide range of books across genres like fiction, non-fiction, mystery, and science fiction."
            runPredict(text);
            alert('Text to Speech activated');
=======
    const [ttsButton, sttButton, signLanguageButton, imageCaptionButton] = buttons;

    if (ttsButton) {
        ttsButton.addEventListener('click', function() {
            // alert('Text to Speech activated');
            console.log('Text to Speech button clicked');
            chrome.tabs.query({ active: true, currentWindow: true }, (tabs) => {
                // chrome.tabs.sendMessage(tabs[0].id, { action: "extractText" }, (response) => {
                //     console.log('Response from content.js:', response);
                //     if (response && response.sections) {
                //         console.log("sending startReading");
                //         chrome.runtime.sendMessage({ action: "startReading", sections: response.sections });
                //     } else {
                //         alert("failed to receive from content.js");
                //     }
                // });
                chrome.tabs.sendMessage(tabs[0].id, { action: "extractText" });
            });
>>>>>>> df7bbd6a
        });
    }

    if (sttButton) {
        sttButton.addEventListener('click', function() {
            alert('Speech to Text activated');
        });
    }

    if (imageCaptionButton) {
        imageCaptionButton.addEventListener('click', function() {
            alert('Image Captioning activated');
        });
    }

    if (signLanguageButton) {
        signLanguageButton.addEventListener('click', function() {
            alert('Sign Language Translator activated');
        });
    }
});<|MERGE_RESOLUTION|>--- conflicted
+++ resolved
@@ -1,17 +1,6 @@
-import { runPredict } from "./TTSmodel/predict.js";
-
 document.getElementById("sidebar-title").textContent = chrome.runtime.getManifest().name;
 document.addEventListener('DOMContentLoaded', function() {
     const buttons = document.querySelectorAll('.accessibility-button');
-<<<<<<< HEAD
-    const [ttsButton, sttButton, imageCaptionButton, signLanguageButton] = buttons;
-
-    if (ttsButton) {
-        ttsButton.addEventListener('click', function() {
-            const text = "Welcome to our online bookstore! Explore a wide range of books across genres like fiction, non-fiction, mystery, and science fiction."
-            runPredict(text);
-            alert('Text to Speech activated');
-=======
     const [ttsButton, sttButton, signLanguageButton, imageCaptionButton] = buttons;
 
     if (ttsButton) {
@@ -30,7 +19,6 @@
                 // });
                 chrome.tabs.sendMessage(tabs[0].id, { action: "extractText" });
             });
->>>>>>> df7bbd6a
         });
     }
 
